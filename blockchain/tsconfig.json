--- conflicted
+++ resolved
@@ -13,10 +13,6 @@
     "sourceMap": true,
     "noImplicitAny": true
   },
-<<<<<<< HEAD
-  "include": ["./scripts", "./test", "./typechain-types"],
-=======
   "include": ["./scripts", "./test", "./typechain-types", "./index.ts"],
->>>>>>> 78116255
   "files": ["./hardhat.config.ts"]
 }