import { authenticateRequest } from "@/lib/auth/authenticate-request";
import { registerGeneratePlatformAuthLinksTool } from "@/lib/tools/generate-platform-auth-links-tool";
import { registerGetAssetTool } from "@/lib/tools/get-asset-tool";
import { registerGetAssetsByPlatformTool } from "@/lib/tools/get-assets-by-platform-tool";
import { registerGetAuthStateTool } from "@/lib/tools/get-auth-state-tool";
import { registerGetLinkedPlatformsTool } from "@/lib/tools/get-linked-platforms-tool";
import { registerGetPortfolioTool } from "@/lib/tools/get-portfolio-tool";
import { registerGetUserPortfolioTool } from "@/lib/tools/get-user-portfolio-tool";
import { registerListSupportedPlatformsTool } from "@/lib/tools/list-supported-platforms-tool";
import { registerSearchAssetsTool } from "@/lib/tools/search-assets-tool";
import { registerSemanticSearchTool } from "@/lib/tools/semantic-search-tool";
// Blockchain tools
import { registerTokenizeAssetTool } from "@/lib/tools/tokenize-asset-tool";
import { registerGetAssetMetadataTool } from "@/lib/tools/get-asset-metadata-tool";
import { registerAddLiquidityTool } from "@/lib/tools/add-liquidity-tool";
import { registerRemoveLiquidityTool } from "@/lib/tools/remove-liquidity-tool";
import { registerSwapTokensTool } from "@/lib/tools/swap-tokens-tool";
import { registerGetSwapQuoteTool } from "@/lib/tools/get-swap-quote-tool";
import { registerDelegateTradingPermissionsTool } from "@/lib/tools/delegate-trading-permissions-tool";
import { registerQueueAutomatedTradeTool } from "@/lib/tools/queue-automated-trade-tool";
import { registerExecuteAutomatedTradeTool } from "@/lib/tools/execute-automated-trade-tool";
import { registerCalculateArbitrageOpportunityTool } from "@/lib/tools/calculate-arbitrage-opportunity-tool";
import { registerRebalancePortfolioTool } from "@/lib/tools/rebalance-portfolio-tool";
import { createMcpHandler } from "@vercel/mcp-adapter";
import { NextRequest } from "next/server";

const handler = async (req: Request) => {
  const nextReq = req as any as NextRequest;

  const accessToken = await authenticateRequest(nextReq);

  if (!accessToken) {
    return new Response(JSON.stringify({ error: "Unauthorized" }), {
      status: 401,
      headers: {
        "Content-Type": "application/json",
        "Access-Control-Allow-Origin": "*",
        "WWW-Authenticate": 'Bearer realm="oauth"',
      },
    });
  }

  return createMcpHandler(
    (server) => {
      // Platform API tools
      registerGetAuthStateTool({ accessToken })(server);
      registerGetAssetTool({ accessToken })(server);
      registerGetAssetsByPlatformTool({ accessToken })(server);
      registerGetUserPortfolioTool({ accessToken })(server);
      registerSemanticSearchTool({ accessToken })(server);
      registerListSupportedPlatformsTool({ accessToken })(server);
      registerGeneratePlatformAuthLinksTool({ accessToken })(server);
      registerGetLinkedPlatformsTool({ accessToken })(server);
<<<<<<< HEAD
      registerGetUserPortfolioCrossPlatformTool({ accessToken })(server);
      registerSearchAssetsCrossPlatformTool({ accessToken })(server);

      // Blockchain tools
      registerTokenizeAssetTool({ accessToken })(server);
      registerGetAssetMetadataTool({ accessToken })(server);
      registerAddLiquidityTool({ accessToken })(server);
      registerRemoveLiquidityTool({ accessToken })(server);
      registerSwapTokensTool({ accessToken })(server);
      registerGetSwapQuoteTool({ accessToken })(server);
      registerDelegateTradingPermissionsTool({ accessToken })(server);
      registerQueueAutomatedTradeTool({ accessToken })(server);
      registerExecuteAutomatedTradeTool({ accessToken })(server);
      registerCalculateArbitrageOpportunityTool({ accessToken })(server);
      registerRebalancePortfolioTool({ accessToken })(server);
=======
      registerGetPortfolioTool({ accessToken })(server);
      registerSearchAssetsTool({ accessToken })(server);
>>>>>>> 499ed713
    },
    {
      capabilities: {
        tools: {
          listChanged: true,
        },
      },
    },
    {
      basePath: "",
      redisUrl: process.env.REDIS_URL,
      verboseLogs: true,
      maxDuration: 60,
    },
  )(req);
};

export { handler as GET, handler as POST };

export async function OPTIONS() {
  const response = new Response(null, { status: 200 });
  response.headers.set("Access-Control-Allow-Origin", "*");
  response.headers.set("Access-Control-Allow-Methods", "GET, POST, OPTIONS");
  response.headers.set(
    "Access-Control-Allow-Headers",
    "Content-Type, Authorization",
  );
  return response;
}<|MERGE_RESOLUTION|>--- conflicted
+++ resolved
@@ -10,17 +10,19 @@
 import { registerSearchAssetsTool } from "@/lib/tools/search-assets-tool";
 import { registerSemanticSearchTool } from "@/lib/tools/semantic-search-tool";
 // Blockchain tools
+import { registerAddLiquidityTool } from "@/lib/tools/add-liquidity-tool";
+import { registerCalculateArbitrageOpportunityTool } from "@/lib/tools/calculate-arbitrage-opportunity-tool";
+import { registerDelegateTradingPermissionsTool } from "@/lib/tools/delegate-trading-permissions-tool";
+import { registerExecuteAutomatedTradeTool } from "@/lib/tools/execute-automated-trade-tool";
+import { registerGetAssetMetadataTool } from "@/lib/tools/get-asset-metadata-tool";
+import { registerGetSwapQuoteTool } from "@/lib/tools/get-swap-quote-tool";
+import { registerGetUserPortfolioCrossPlatformTool } from "@/lib/tools/get-user-portfolio-cross-platform-tool";
+import { registerQueueAutomatedTradeTool } from "@/lib/tools/queue-automated-trade-tool";
+import { registerRebalancePortfolioTool } from "@/lib/tools/rebalance-portfolio-tool";
+import { registerRemoveLiquidityTool } from "@/lib/tools/remove-liquidity-tool";
+import { registerSearchAssetsCrossPlatformTool } from "@/lib/tools/search-assets-cross-platform-tool";
+import { registerSwapTokensTool } from "@/lib/tools/swap-tokens-tool";
 import { registerTokenizeAssetTool } from "@/lib/tools/tokenize-asset-tool";
-import { registerGetAssetMetadataTool } from "@/lib/tools/get-asset-metadata-tool";
-import { registerAddLiquidityTool } from "@/lib/tools/add-liquidity-tool";
-import { registerRemoveLiquidityTool } from "@/lib/tools/remove-liquidity-tool";
-import { registerSwapTokensTool } from "@/lib/tools/swap-tokens-tool";
-import { registerGetSwapQuoteTool } from "@/lib/tools/get-swap-quote-tool";
-import { registerDelegateTradingPermissionsTool } from "@/lib/tools/delegate-trading-permissions-tool";
-import { registerQueueAutomatedTradeTool } from "@/lib/tools/queue-automated-trade-tool";
-import { registerExecuteAutomatedTradeTool } from "@/lib/tools/execute-automated-trade-tool";
-import { registerCalculateArbitrageOpportunityTool } from "@/lib/tools/calculate-arbitrage-opportunity-tool";
-import { registerRebalancePortfolioTool } from "@/lib/tools/rebalance-portfolio-tool";
 import { createMcpHandler } from "@vercel/mcp-adapter";
 import { NextRequest } from "next/server";
 
@@ -51,7 +53,6 @@
       registerListSupportedPlatformsTool({ accessToken })(server);
       registerGeneratePlatformAuthLinksTool({ accessToken })(server);
       registerGetLinkedPlatformsTool({ accessToken })(server);
-<<<<<<< HEAD
       registerGetUserPortfolioCrossPlatformTool({ accessToken })(server);
       registerSearchAssetsCrossPlatformTool({ accessToken })(server);
 
@@ -67,10 +68,8 @@
       registerExecuteAutomatedTradeTool({ accessToken })(server);
       registerCalculateArbitrageOpportunityTool({ accessToken })(server);
       registerRebalancePortfolioTool({ accessToken })(server);
-=======
       registerGetPortfolioTool({ accessToken })(server);
       registerSearchAssetsTool({ accessToken })(server);
->>>>>>> 499ed713
     },
     {
       capabilities: {
@@ -84,7 +83,7 @@
       redisUrl: process.env.REDIS_URL,
       verboseLogs: true,
       maxDuration: 60,
-    },
+    }
   )(req);
 };
 
@@ -96,7 +95,7 @@
   response.headers.set("Access-Control-Allow-Methods", "GET, POST, OPTIONS");
   response.headers.set(
     "Access-Control-Allow-Headers",
-    "Content-Type, Authorization",
+    "Content-Type, Authorization"
   );
   return response;
 }