import { z } from "zod";

<<<<<<< HEAD
=======
export const GetAssetSchema = z
  .object({
    platform: z
      .enum(["splint_invest", "masterworks", "realt"])
      .describe("The RWA platform (splint_invest, masterworks, or realt)"),
    assetId: z.string().describe("Unique asset identifier within the platform"),
  })
  .describe("Parameters for retrieving a specific asset from a platform");

export const GetAssetsByPlatformSchema = z
  .object({
    platform: z
      .enum(["splint_invest", "masterworks", "realt"])
      .describe("The RWA platform to search within"),
    limit: z
      .number()
      .min(1)
      .max(200)
      .optional()
      .default(50)
      .describe("Maximum number of assets to return (1-200, default: 50)"),
  })
  .describe("Parameters for retrieving all assets from a specific platform");

export const GetUserPortfolioSchema = z
  .object({
    platform: z
      .enum(["splint_invest", "masterworks", "realt"])
      .describe("The RWA platform for the user portfolio"),
    userId: z.string().describe("Unique user identifier for portfolio lookup"),
  })
  .describe(
    "Parameters for retrieving user portfolio holdings from a specific platform",
  );

export const SemanticSearchSchema = z
  .object({
    query: z
      .string()
      .describe("Natural language search query for finding relevant assets"),
    platform: z
      .enum(["splint_invest", "masterworks", "realt"])
      .optional()
      .describe("Optional platform filter to search within specific platform"),
    limit: z
      .number()
      .min(1)
      .max(50)
      .optional()
      .default(10)
      .describe("Maximum number of results to return (1-50, default: 10)"),
    minScore: z
      .number()
      .min(0)
      .max(1)
      .optional()
      .default(0.1)
      .describe("Minimum relevance score threshold (0.0-1.0, default: 0.1)"),
  })
  .describe(
    "Parameters for semantic search across RWA assets using natural language queries",
  );

export const AssetQuerySchema = z.object({
  semanticSearch: z.string().optional().describe("Semantic search query"),
  category: z
    .string()
    .optional()
    .describe("Filter by category (e.g., wine, art)"),
  limit: z
    .number()
    .min(1)
    .max(200)
    .optional()
    .default(50)
    .describe("Maximum number of assets to return"),
  minValue: z.number().optional().describe("Minimum asset value"),
  maxValue: z.number().optional().describe("Maximum asset value"),
  riskCategory: z
    .enum(["conservative", "moderate", "aggressive", "speculative"])
    .optional()
    .describe("Risk category filter"),
});

export type GetAssetParams = z.infer<typeof GetAssetSchema>;
export type GetAssetsByPlatformParams = z.infer<
  typeof GetAssetsByPlatformSchema
>;
export type GetUserPortfolioParams = z.infer<typeof GetUserPortfolioSchema>;
export type SemanticSearchParams = z.infer<typeof SemanticSearchSchema>;
export type AssetQueryParams = z.infer<typeof AssetQuerySchema>;
import { z } from "zod";
>>>>>>> 78116255
export const GetAssetSchema = z
  .object({
    platform: z
      .enum(["splint_invest", "masterworks", "realt"])
      .describe("The RWA platform (splint_invest, masterworks, or realt)"),
    assetId: z.string().describe("Unique asset identifier within the platform"),
  })
  .describe("Parameters for retrieving a specific asset from a platform");

export const GetAssetsByPlatformSchema = z
  .object({
    platform: z
      .enum(["splint_invest", "masterworks", "realt"])
      .describe("The RWA platform to search within"),
    limit: z
      .number()
      .min(1)
      .max(200)
      .optional()
      .default(50)
      .describe("Maximum number of assets to return (1-200, default: 50)"),
  })
  .describe("Parameters for retrieving all assets from a specific platform");

export const GetUserPortfolioSchema = z
  .object({
    platform: z
      .enum(["splint_invest", "masterworks", "realt"])
      .describe("The RWA platform for the user portfolio"),
    userId: z.string().describe("Unique user identifier for portfolio lookup"),
  })
  .describe(
    "Parameters for retrieving user portfolio holdings from a specific platform",
  );

export const SemanticSearchSchema = z
  .object({
    query: z
      .string()
      .describe("Natural language search query for finding relevant assets"),
    platform: z
      .enum(["splint_invest", "masterworks", "realt"])
      .optional()
      .describe("Optional platform filter to search within specific platform"),
    limit: z
      .number()
      .min(1)
      .max(50)
      .optional()
      .default(10)
      .describe("Maximum number of results to return (1-50, default: 10)"),
    minScore: z
      .number()
      .min(0)
      .max(1)
      .optional()
      .default(0.1)
      .describe("Minimum relevance score threshold (0.0-1.0, default: 0.1)"),
  })
  .describe(
    "Parameters for semantic search across RWA assets using natural language queries",
  );

export const AssetQuerySchema = z.object({
  semanticSearch: z.string().optional().describe("Semantic search query"),
  category: z
    .string()
    .optional()
    .describe("Filter by category (e.g., wine, art)"),
  limit: z
    .number()
    .min(1)
    .max(200)
    .optional()
    .default(50)
    .describe("Maximum number of assets to return"),
  minValue: z.number().optional().describe("Minimum asset value"),
  maxValue: z.number().optional().describe("Maximum asset value"),
  riskCategory: z
    .enum(["conservative", "moderate", "aggressive", "speculative"])
    .optional()
    .describe("Risk category filter"),
});

export type GetAssetParams = z.infer<typeof GetAssetSchema>;
export type GetAssetsByPlatformParams = z.infer<
  typeof GetAssetsByPlatformSchema
>;
export type GetUserPortfolioParams = z.infer<typeof GetUserPortfolioSchema>;
export type SemanticSearchParams = z.infer<typeof SemanticSearchSchema>;
export type AssetQueryParams = z.infer<typeof AssetQuerySchema>;<|MERGE_RESOLUTION|>--- conflicted
+++ resolved
@@ -1,7 +1,5 @@
 import { z } from "zod";
 
-<<<<<<< HEAD
-=======
 export const GetAssetSchema = z
   .object({
     platform: z
@@ -34,7 +32,7 @@
     userId: z.string().describe("Unique user identifier for portfolio lookup"),
   })
   .describe(
-    "Parameters for retrieving user portfolio holdings from a specific platform",
+    "Parameters for retrieving user portfolio holdings from a specific platform"
   );
 
 export const SemanticSearchSchema = z
@@ -62,100 +60,7 @@
       .describe("Minimum relevance score threshold (0.0-1.0, default: 0.1)"),
   })
   .describe(
-    "Parameters for semantic search across RWA assets using natural language queries",
-  );
-
-export const AssetQuerySchema = z.object({
-  semanticSearch: z.string().optional().describe("Semantic search query"),
-  category: z
-    .string()
-    .optional()
-    .describe("Filter by category (e.g., wine, art)"),
-  limit: z
-    .number()
-    .min(1)
-    .max(200)
-    .optional()
-    .default(50)
-    .describe("Maximum number of assets to return"),
-  minValue: z.number().optional().describe("Minimum asset value"),
-  maxValue: z.number().optional().describe("Maximum asset value"),
-  riskCategory: z
-    .enum(["conservative", "moderate", "aggressive", "speculative"])
-    .optional()
-    .describe("Risk category filter"),
-});
-
-export type GetAssetParams = z.infer<typeof GetAssetSchema>;
-export type GetAssetsByPlatformParams = z.infer<
-  typeof GetAssetsByPlatformSchema
->;
-export type GetUserPortfolioParams = z.infer<typeof GetUserPortfolioSchema>;
-export type SemanticSearchParams = z.infer<typeof SemanticSearchSchema>;
-export type AssetQueryParams = z.infer<typeof AssetQuerySchema>;
-import { z } from "zod";
->>>>>>> 78116255
-export const GetAssetSchema = z
-  .object({
-    platform: z
-      .enum(["splint_invest", "masterworks", "realt"])
-      .describe("The RWA platform (splint_invest, masterworks, or realt)"),
-    assetId: z.string().describe("Unique asset identifier within the platform"),
-  })
-  .describe("Parameters for retrieving a specific asset from a platform");
-
-export const GetAssetsByPlatformSchema = z
-  .object({
-    platform: z
-      .enum(["splint_invest", "masterworks", "realt"])
-      .describe("The RWA platform to search within"),
-    limit: z
-      .number()
-      .min(1)
-      .max(200)
-      .optional()
-      .default(50)
-      .describe("Maximum number of assets to return (1-200, default: 50)"),
-  })
-  .describe("Parameters for retrieving all assets from a specific platform");
-
-export const GetUserPortfolioSchema = z
-  .object({
-    platform: z
-      .enum(["splint_invest", "masterworks", "realt"])
-      .describe("The RWA platform for the user portfolio"),
-    userId: z.string().describe("Unique user identifier for portfolio lookup"),
-  })
-  .describe(
-    "Parameters for retrieving user portfolio holdings from a specific platform",
-  );
-
-export const SemanticSearchSchema = z
-  .object({
-    query: z
-      .string()
-      .describe("Natural language search query for finding relevant assets"),
-    platform: z
-      .enum(["splint_invest", "masterworks", "realt"])
-      .optional()
-      .describe("Optional platform filter to search within specific platform"),
-    limit: z
-      .number()
-      .min(1)
-      .max(50)
-      .optional()
-      .default(10)
-      .describe("Maximum number of results to return (1-50, default: 10)"),
-    minScore: z
-      .number()
-      .min(0)
-      .max(1)
-      .optional()
-      .default(0.1)
-      .describe("Minimum relevance score threshold (0.0-1.0, default: 0.1)"),
-  })
-  .describe(
-    "Parameters for semantic search across RWA assets using natural language queries",
+    "Parameters for semantic search across RWA assets using natural language queries"
   );
 
 export const AssetQuerySchema = z.object({
